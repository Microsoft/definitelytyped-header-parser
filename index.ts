import assert = require("assert");
import pm = require("parsimmon");

/*
Example:
// Type definitions for foo 1.2
// Project: https://github.com/foo/foo, https://foo.com
// Definitions by: My Self <https://github.com/me>, Some Other Guy <https://github.com/otherguy>
// Definitions: https://github.com/DefinitelyTyped/DefinitelyTyped
// TypeScript Version: 2.1
*/

/** Parse-able TypeScript versions. Only add to this list if we will support this version on DefinitelyTyped. */
<<<<<<< HEAD
export type TypeScriptVersion = "2.0" | "2.1" | "2.2" | "2.3" | "2.4" | "2.5" | "2.6" | "2.7" | "2.8" | "2.9" | "3.0";
export namespace TypeScriptVersion {
	export const all: ReadonlyArray<TypeScriptVersion> = ["2.0", "2.1", "2.2", "2.3", "2.4", "2.5", "2.6", "2.7", "2.8", "2.9", "3.0"];
=======
export type TypeScriptVersion =
	"2.0" | "2.1" | "2.2" | "2.3" | "2.4" | "2.5" | "2.6" | "2.7" | "2.8" | "2.9" | "3.0" | "3.1";
export namespace TypeScriptVersion {
	export const all: ReadonlyArray<TypeScriptVersion> =
		["2.0", "2.1", "2.2", "2.3", "2.4", "2.5", "2.6", "2.7", "2.8", "2.9", "3.0", "3.1"];
>>>>>>> a0971b74
	export const lowest = all[0];
	/** Latest version that may be specified in a `// TypeScript Version:` header. */
	export const latest = all[all.length - 1];

	/** @deprecated */
	export function isPrerelease(_version: TypeScriptVersion): boolean {
		return false;
	}

	export function range(min: TypeScriptVersion): ReadonlyArray<TypeScriptVersion> {
		return all.filter(v => v >= min);
	}

	const allTags: ReadonlyArray<string> = [
		"ts2.0",
		"ts2.1",
		"ts2.2",
		"ts2.3",
		"ts2.4",
		"ts2.5",
		"ts2.6",
		"ts2.7",
		"ts2.8",
		"ts2.9",
		"ts3.0",
		"ts3.1",
		"ts3.2",
		"latest",
	];

	/** List of NPM tags that should be changed to point to the latest version. */
	export function tagsToUpdate(typeScriptVersion: TypeScriptVersion): ReadonlyArray<string>  {
		// A 2.0-compatible package is assumed compatible with TypeScript 2.1
		// We want the "2.1" tag to always exist.
		const idx = allTags.indexOf(`ts${typeScriptVersion}`);
		if (idx === -1) { throw new Error(); }
		return allTags.slice(idx);
	}

	export function previous(v: TypeScriptVersion): TypeScriptVersion | undefined {
		const index = all.indexOf(v);
		assert(index !== -1);
		return index === 0 ? undefined : all[index - 1];
	}

	export function isRedirectable(v: TypeScriptVersion): boolean {
		return all.indexOf(v) >= all.indexOf("3.1");
	}
}

export interface Header {
	readonly libraryName: string;
	readonly libraryMajorVersion: number;
	readonly libraryMinorVersion: number;
	readonly typeScriptVersion: TypeScriptVersion;
	readonly projects: ReadonlyArray<string>;
	readonly contributors: ReadonlyArray<Author>;
}

export interface Author {
	readonly name: string;
	readonly url: string;
	readonly githubUsername: string | undefined;
}

export interface ParseError {
	readonly index: number;
	readonly line: number;
	readonly column: number;
	readonly expected: ReadonlyArray<string>;
}

export function isTypeScriptVersion(str: string): str is TypeScriptVersion {
	return TypeScriptVersion.all.includes(str as TypeScriptVersion);
}

export function makeTypesVersionsForPackageJson(typesVersions: ReadonlyArray<TypeScriptVersion>): unknown {
	if (typesVersions.length === 0) { return undefined; }

	const out: { [key: string]: { readonly "*": ReadonlyArray<string> } } = {};
	for (const version of typesVersions) {
		out[`>=${version}.0-0`] = { "*": [`${version}/*`] };
	}
	return out;
}

export function parseHeaderOrFail(mainFileContent: string): Header {
	const header = parseHeader(mainFileContent, /*strict*/false);
	if (isParseError(header)) {
		throw new Error(renderParseError(header));
	}
	return header;
}

export function validate(mainFileContent: string): ParseError | undefined {
	const h = parseHeader(mainFileContent, /*strict*/true);
	return isParseError(h) ? h : undefined;
}

export function renderExpected(expected: ReadonlyArray<string>): string {
	return expected.length === 1 ? expected[0] : `one of\n\t${expected.join("\n\t")}`;
}

function renderParseError({ line, column, expected }: ParseError): string {
	return `At ${line}:${column} : Expected ${renderExpected(expected)}`;
}

function isParseError(x: {}): x is ParseError {
	// tslint:disable-next-line strict-type-predicates
	return (x as ParseError).expected !== undefined;
}

/** @param strict If true, we allow fewer things to be parsed. Turned on by linting. */
function parseHeader(text: string, strict: boolean): Header | ParseError {
	const res = headerParser(strict).parse(text);
	return res.status
		? res.value
		: { index: res.index.offset, line: res.index.line, column: res.index.column, expected: res.expected };
}

function headerParser(strict: boolean): pm.Parser<Header> {
	return pm.seqMap(
		pm.string("// Type definitions for "),
		parseLabel(strict),
		pm.string("// Project: "),
		projectParser,
		pm.regexp(/\r?\n\/\/ Definitions by: /),
		contributorsParser(strict),
		definitionsParser,
		typeScriptVersionParser,
		pm.all, // Don't care about the rest of the file
		// tslint:disable-next-line:variable-name
		(_str, label, _project, projects, _defsBy, contributors, _definitions, typeScriptVersion) => ({
			libraryName: label.name,
			libraryMajorVersion: label.major,
			libraryMinorVersion: label.minor,
			projects, contributors, typeScriptVersion,
		}));
}

interface Label {
	readonly name: string;
	readonly major: number;
	readonly minor: number;
}

/*
Allow any of the following:

// Project: https://foo.com
//          https://bar.com

// Project: https://foo.com,
//          https://bar.com

// Project: https://foo.com, https://bar.com

Use `\s\s+` to ensure at least 2 spaces, to  disambiguate from the next line being `// Definitions by:`.
*/
const separator: pm.Parser<string> = pm.regexp(/(, )|(,?\r?\n\/\/\s\s+)/);

const projectParser: pm.Parser<ReadonlyArray<string>> = pm.sepBy1(pm.regexp(/[^,\r\n]+/), separator);

function contributorsParser(strict: boolean): pm.Parser<ReadonlyArray<Author>> {
	const contributor: pm.Parser<Author> = strict
		? pm.seqMap(
			pm.regexp(/([^<]+) /, 1),
			pm.regexp(/\<https\:\/\/github\.com\/([a-zA-Z\d\-]+)\>/, 1),
			(name, githubUsername) => ({ name, url: `https://github.com/${githubUsername}`, githubUsername }))
		// In non-strict mode, allows arbitrary URL, and trailing whitespace.
		: pm.seqMap(pm.regexp(/([^<]+) /, 1), pm.regexp(/<([^>]+)> */, 1), (name, url) => {
			const rgx = /^https\:\/\/github.com\/([a-zA-Z\d\-]+)$/;
			const match = rgx.exec(url);
			// tslint:disable-next-line no-null-keyword
			return ({ name, url, githubUsername: match === null ? undefined : match[1] });
		});
	return pm.sepBy1(contributor, separator);
}

// TODO: Should we do something with the URL?
const definitionsParser = pm.regexp(/\r?\n\/\/ Definitions: [^\r\n]+/);

function parseLabel(strict: boolean): pm.Parser<Label> {
	return pm.Parser((input, index) => {
		// Take all until the first newline.
		const endIndex = regexpIndexOf(input, /\r|\n/, index);
		if (endIndex === -1) {
			return fail("EOF");
		}
		// Index past the end of the newline.
		const end = input[endIndex] === "\r" ? endIndex + 2 : endIndex + 1;
		const tilNewline = input.slice(index, endIndex);

		// Parse in reverse. Once we've stripped off the version, the rest is the libary name.
		const reversed = reverse(tilNewline);

		// Last digit is allowed to be "x", which acts like "0"
		const rgx = /((\d+|x)\.(\d+)(\.\d+)?(v)? )?(.+)/;
		const match = rgx.exec(reversed);
		if (match === null) { // tslint:disable-line no-null-keyword
			return fail();
		}
		const [, version, a, b, c, v, nameReverse] = match;

		let majorReverse: string;
		let minorReverse: string;
		if (version !== undefined) { // tslint:disable-line strict-type-predicates
			if (c !== undefined) { // tslint:disable-line strict-type-predicates
				// There is a patch version
				majorReverse = c;
				minorReverse = b;
				if (strict) {
					return fail("patch version not allowed");
				}
			} else {
				majorReverse = b;
				minorReverse = a;
			}
			if (v !== undefined && strict) { // tslint:disable-line strict-type-predicates
				return fail("'v' not allowed");
			}
		} else {
			if (strict) {
				return fail("Needs MAJOR.MINOR");
			}
			majorReverse = "0"; minorReverse = "0";
		}

		const [name, major, minor] = [reverse(nameReverse), reverse(majorReverse), reverse(minorReverse)];
		return pm.makeSuccess<Label>(end, { name, major: intOfString(major), minor: minor === "x" ? 0 : intOfString(minor) });

		function fail(msg?: string): pm.Reply<Label> {
			let expected = "foo MAJOR.MINOR";
			if (msg !== undefined) {
				expected += ` (${msg})`;
			}
			return pm.makeFailure(index, expected);
		}
	});
}

const typeScriptVersionLineParser: pm.Parser<TypeScriptVersion> =
	pm.regexp(/\/\/ TypeScript Version: (2.(\d))/, 1).chain<TypeScriptVersion>(v =>
		TypeScriptVersion.all.includes(v as TypeScriptVersion)
			? pm.succeed(v as TypeScriptVersion)
			: pm.fail(`TypeScript ${v} is not yet supported.`));

const typeScriptVersionParser: pm.Parser<TypeScriptVersion> =
	pm.regexp(/\r?\n/)
		.then(typeScriptVersionLineParser)
		.fallback<TypeScriptVersion>("2.0");

export function parseTypeScriptVersionLine(line: string): TypeScriptVersion {
	const result = typeScriptVersionLineParser.parse(line);
	if (!result.status) {
		throw new Error(`Could not parse version: line is '${line}'`);
	}
	return result.value;
}

function reverse(s: string): string {
	let out = "";
	for (let i = s.length - 1; i >= 0; i--) {
		out += s[i];
	}
	return out;
}

function regexpIndexOf(s: string, rgx: RegExp, start: number): number {
	const index = s.slice(start).search(rgx);
	return index === -1 ? index : index + start;
}

declare module "parsimmon" {
	// tslint:disable-next-line no-unnecessary-qualifier
	type Pr<T> = pm.Parser<T>; // https://github.com/Microsoft/TypeScript/issues/14121
	export function seqMap<T, U, V, W, X, Y, Z, A, B, C>(
		p1: Pr<T>, p2: Pr<U>, p3: Pr<V>, p4: Pr<W>, p5: Pr<X>, p6: Pr<Y>, p7: Pr<Z>, p8: Pr<A>, p9: Pr<B>,
		cb: (a1: T, a2: U, a3: V, a4: W, a5: X, a6: Y, a7: Z, a8: A, a9: B) => C): Pr<C>;
}

function intOfString(str: string): number {
	const n = Number.parseInt(str, 10);
	if (Number.isNaN(n)) {
		throw new Error(`Error in parseInt(${JSON.stringify(str)})`);
	}
	return n;
}<|MERGE_RESOLUTION|>--- conflicted
+++ resolved
@@ -11,17 +11,11 @@
 */
 
 /** Parse-able TypeScript versions. Only add to this list if we will support this version on DefinitelyTyped. */
-<<<<<<< HEAD
-export type TypeScriptVersion = "2.0" | "2.1" | "2.2" | "2.3" | "2.4" | "2.5" | "2.6" | "2.7" | "2.8" | "2.9" | "3.0";
-export namespace TypeScriptVersion {
-	export const all: ReadonlyArray<TypeScriptVersion> = ["2.0", "2.1", "2.2", "2.3", "2.4", "2.5", "2.6", "2.7", "2.8", "2.9", "3.0"];
-=======
 export type TypeScriptVersion =
 	"2.0" | "2.1" | "2.2" | "2.3" | "2.4" | "2.5" | "2.6" | "2.7" | "2.8" | "2.9" | "3.0" | "3.1";
 export namespace TypeScriptVersion {
 	export const all: ReadonlyArray<TypeScriptVersion> =
 		["2.0", "2.1", "2.2", "2.3", "2.4", "2.5", "2.6", "2.7", "2.8", "2.9", "3.0", "3.1"];
->>>>>>> a0971b74
 	export const lowest = all[0];
 	/** Latest version that may be specified in a `// TypeScript Version:` header. */
 	export const latest = all[all.length - 1];
@@ -103,7 +97,7 @@
 
 	const out: { [key: string]: { readonly "*": ReadonlyArray<string> } } = {};
 	for (const version of typesVersions) {
-		out[`>=${version}.0-0`] = { "*": [`${version}/*`] };
+		out[`>=${version}.0-0`] = { "*": [`ts${version}/*`] };
 	}
 	return out;
 }
